--- conflicted
+++ resolved
@@ -359,14 +359,9 @@
         """Triggers a DNS zone update. returns True if everything goes as expected. False otherwise"""
         logger.info("Triggering DNS zone update...")
         cmd = self.config.challenges[ACMEChallengeType.DNS01]['zone_update_cmd']
-<<<<<<< HEAD
-        timeout = self.config.challenges[ACMEChallengeType.DNS01]['zone_update_cmd_timeout']
-        params = []
-=======
         remote_servers = self.config.challenges[ACMEChallengeType.DNS01]['sync_dns_servers']
         timeout = self.config.challenges[ACMEChallengeType.DNS01]['zone_update_cmd_timeout']
         params = ['--remote-servers'] + remote_servers + ['--']
->>>>>>> 4a67086f
         for challenge in challenges:
             params.append(challenge.validation_domain_name)
             params.append(challenge.validation)
